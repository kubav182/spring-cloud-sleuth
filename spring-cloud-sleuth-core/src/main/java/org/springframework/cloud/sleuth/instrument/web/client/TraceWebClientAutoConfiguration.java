--- conflicted
+++ resolved
@@ -21,10 +21,7 @@
 import java.util.List;
 import javax.annotation.PostConstruct;
 
-<<<<<<< HEAD
-=======
 import org.springframework.beans.BeansException;
->>>>>>> 24c1471f
 import org.springframework.beans.factory.BeanFactory;
 import org.springframework.beans.factory.annotation.Autowired;
 import org.springframework.beans.factory.config.BeanPostProcessor;
@@ -79,7 +76,6 @@
 			@Autowired
 			private TraceRestTemplateInterceptor traceRestTemplateInterceptor;
 
-<<<<<<< HEAD
 			@PostConstruct
 			public void init() {
 				if (this.restTemplates != null) {
@@ -100,17 +96,6 @@
 		@Bean
 		TraceWebClientBeanPostProcessor traceWebClientBeanPostProcessor(BeanFactory beanFactory) {
 			return new TraceWebClientBeanPostProcessor(beanFactory);
-		}
-	}
-=======
-		@PostConstruct
-		public void init() {
-			if (this.restTemplates != null) {
-				for (RestTemplate restTemplate : this.restTemplates) {
-					new RestTemplateInterceptorInjector(
-							this.traceRestTemplateInterceptor).inject(restTemplate);
-				}
-			}
 		}
 	}
 
@@ -171,5 +156,4 @@
 		interceptors.add(this.interceptor);
 		restTemplate.setInterceptors(interceptors);
 	}
->>>>>>> 24c1471f
 }