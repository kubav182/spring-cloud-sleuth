/*
 * Copyright 2013-2019 the original author or authors.
 *
 * Licensed under the Apache License, Version 2.0 (the "License");
 * you may not use this file except in compliance with the License.
 * You may obtain a copy of the License at
 *
 *      https://www.apache.org/licenses/LICENSE-2.0
 *
 * Unless required by applicable law or agreed to in writing, software
 * distributed under the License is distributed on an "AS IS" BASIS,
 * WITHOUT WARRANTIES OR CONDITIONS OF ANY KIND, either express or implied.
 * See the License for the specific language governing permissions and
 * limitations under the License.
 */

package org.springframework.cloud.sleuth.autoconfig;

import brave.Tracing;
import brave.baggage.BaggagePropagation;
import brave.propagation.B3Propagation;
import brave.propagation.B3Propagation.Format;
import brave.propagation.B3SinglePropagation;
import brave.propagation.Propagation;
import org.assertj.core.api.BDDAssertions;
import org.junit.jupiter.api.Test;

import org.springframework.boot.autoconfigure.AutoConfigurations;
import org.springframework.boot.test.context.runner.ApplicationContextRunner;
import org.springframework.cloud.sleuth.instrument.web.TraceHttpAutoConfiguration;
import org.springframework.cloud.sleuth.instrument.web.TraceWebAutoConfiguration;
import org.springframework.context.annotation.Bean;
import org.springframework.context.annotation.Configuration;
import org.springframework.context.support.GenericApplicationContext;

public class TraceAutoConfigurationPropagationCustomizationTests {

	// Default for spring-messaging is on 2.2.x is MULTI, though 3.x it is
	// SINGLE_NO_PARENT
	// spring-cloud/spring-cloud-sleuth#1607
	Propagation.Factory defaultB3Propagation = B3Propagation.newFactoryBuilder()
			.injectFormat(Format.MULTI).build();

	private final ApplicationContextRunner contextRunner = new ApplicationContextRunner()
			.withConfiguration(AutoConfigurations.of(TraceAutoConfiguration.class));

	@Test
	public void stillCreatesDefault() {
		this.contextRunner.run((context) -> {
<<<<<<< HEAD
			BDDAssertions.then(context.getBean(Tracing.class).propagation())
					.isInstanceOf(B3Propagation.class);
=======
			BDDAssertions.then(context.getBean(Propagation.Factory.class))
					.isEqualTo(defaultB3Propagation);
>>>>>>> b1d39ce2
		});
	}

	@Test
	public void allowsCustomization() {
		this.contextRunner
				.withPropertyValues("spring.sleuth.baggage.remote-fields=country-code")
				.run((context) -> {
					BDDAssertions.then(context.getBean(Propagation.Factory.class))
							.extracting("delegate").isNotNull();
				});
	}

	@Test
	public void defaultValueUsedWhenApplicationNameNotSet() {
		this.contextRunner.withPropertyValues("spring.application.name=")
				.run((context) -> {
					BDDAssertions.then(context.getBean(Tracing.class).propagation())
							.isInstanceOf(B3Propagation.class);
				});
	}

	@Test
	public void hasNoCycles() {
		this.contextRunner
				.withConfiguration(AutoConfigurations.of(TraceWebAutoConfiguration.class,
						TraceHttpAutoConfiguration.class))
				.withInitializer(c -> ((GenericApplicationContext) c)
						.setAllowCircularReferences(false))
				.run((context) -> {
					BDDAssertions.then(context.isRunning()).isEqualTo(true);
				});
	}

	@Test
	public void allowsCustomizationOfBuilder() {
		this.contextRunner
				.withPropertyValues("spring.sleuth.baggage.remote-fields=country-code")
				.withUserConfiguration(CustomPropagationFactoryBuilderConfig.class)
				.run((context) -> BDDAssertions
						.then(context.getBean(Propagation.Factory.class))
						.extracting("delegate").isSameAs(B3SinglePropagation.FACTORY));
	}

	@Configuration
	static class CustomPropagationFactoryBuilderConfig {

		@Bean
		public BaggagePropagation.FactoryBuilder b3Single() {
			return BaggagePropagation.newFactoryBuilder(B3SinglePropagation.FACTORY);
		}

	}

}<|MERGE_RESOLUTION|>--- conflicted
+++ resolved
@@ -39,7 +39,7 @@
 	// SINGLE_NO_PARENT
 	// spring-cloud/spring-cloud-sleuth#1607
 	Propagation.Factory defaultB3Propagation = B3Propagation.newFactoryBuilder()
-			.injectFormat(Format.MULTI).build();
+			.injectFormat(Format.SINGLE_NO_PARENT).build();
 
 	private final ApplicationContextRunner contextRunner = new ApplicationContextRunner()
 			.withConfiguration(AutoConfigurations.of(TraceAutoConfiguration.class));
@@ -47,13 +47,8 @@
 	@Test
 	public void stillCreatesDefault() {
 		this.contextRunner.run((context) -> {
-<<<<<<< HEAD
-			BDDAssertions.then(context.getBean(Tracing.class).propagation())
-					.isInstanceOf(B3Propagation.class);
-=======
 			BDDAssertions.then(context.getBean(Propagation.Factory.class))
 					.isEqualTo(defaultB3Propagation);
->>>>>>> b1d39ce2
 		});
 	}
 
@@ -72,7 +67,7 @@
 		this.contextRunner.withPropertyValues("spring.application.name=")
 				.run((context) -> {
 					BDDAssertions.then(context.getBean(Tracing.class).propagation())
-							.isInstanceOf(B3Propagation.class);
+							.isEqualTo(defaultB3Propagation);
 				});
 	}
 
